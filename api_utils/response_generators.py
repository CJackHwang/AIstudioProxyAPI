import asyncio
import json
import time
import random
from typing import Any, AsyncGenerator, Callable
from asyncio import Event

from playwright.async_api import Page as AsyncPage

from models import ClientDisconnectedError, ChatCompletionRequest
from config import CHAT_COMPLETION_ID_PREFIX
<<<<<<< HEAD
from config.global_state import GlobalState
from .utils import use_stream_response, calculate_usage_stats, generate_sse_chunk, generate_sse_stop_chunk
=======
from .utils import (
    use_stream_response,
    calculate_usage_stats,
    generate_sse_chunk,
    generate_sse_stop_chunk,
)
>>>>>>> c13f30a7
from .common_utils import random_id


async def gen_sse_from_aux_stream(
    req_id: str,
    request: ChatCompletionRequest,
    model_name_for_stream: str,
    check_client_disconnected: Callable,
    event_to_set: Event,
    timeout: float,
    page: AsyncPage = None,
) -> AsyncGenerator[str, None]:
    """辅助流队列 -> OpenAI 兼容 SSE 生成器。

    产出增量、tool_calls、最终 usage 与 [DONE]。
    """
    from server import logger

    logger.info(f"[{req_id}] 开始生成 SSE 响应流")

    last_reason_pos = 0
    last_body_pos = 0
    chat_completion_id = f"{CHAT_COMPLETION_ID_PREFIX}{req_id}-{int(time.time())}-{random.randint(100, 999)}"
    created_timestamp = int(time.time())

    full_reasoning_content = ""
    full_body_content = ""
    data_receiving = False

    loop_count = 0

    try:
<<<<<<< HEAD
        async for raw_data in use_stream_response(req_id, timeout=timeout, page=page, check_client_disconnected=check_client_disconnected):
            if GlobalState.IS_QUOTA_EXCEEDED:
                logger.error(f"[{req_id}] ⛔ Quota exceeded detected during stream! Aborting.")
                yield generate_sse_chunk("\n\n[SYSTEM: Quota Exceeded. Stopping.]", req_id, model_name_for_stream)
                yield generate_sse_stop_chunk(req_id, model_name_for_stream)
                if not event_to_set.is_set():
                    event_to_set.set()
                break
=======
        async for raw_data in use_stream_response(req_id):
            loop_count += 1
            # logger.debug(f"[{req_id}] gen_sse_from_aux_stream loop iteration #{loop_count}")
>>>>>>> c13f30a7

            data_receiving = True

            try:
                check_client_disconnected(f"流式生成器循环 ({req_id}): ")
            except ClientDisconnectedError:
                logger.info(f"[{req_id}] 客户端断开连接，终止流式生成")
                if data_receiving and not event_to_set.is_set():
                    logger.info(f"[{req_id}] 数据接收中客户端断开，立即设置done信号")
                    event_to_set.set()
                break

            if isinstance(raw_data, str):
                try:
                    data = json.loads(raw_data)
                except json.JSONDecodeError:
                    logger.warning(f"[{req_id}] 无法解析流数据JSON: {raw_data}")
                    continue
            elif isinstance(raw_data, dict):
                data = raw_data
            else:
                logger.warning(f"[{req_id}] 未知的流数据类型: {type(raw_data)}")
                continue

            if not isinstance(data, dict):
                logger.warning(f"[{req_id}] 数据不是字典类型: {data}")
                continue

            reason = data.get("reason", "")
            body = data.get("body", "")
            done = data.get("done", False)
            function = data.get("function", [])

            if reason:
                full_reasoning_content = reason
            if body:
                full_body_content = body

            if len(reason) > last_reason_pos:
                output = {
                    "id": chat_completion_id,
                    "object": "chat.completion.chunk",
                    "model": model_name_for_stream,
                    "created": created_timestamp,
                    "choices": [
                        {
                            "index": 0,
                            "delta": {
                                "role": "assistant",
                                "content": None,
                                "reasoning_content": reason[last_reason_pos:],
                            },
                            "finish_reason": None,
                            "native_finish_reason": None,
                        }
                    ],
                }
                last_reason_pos = len(reason)
                yield f"data: {json.dumps(output, ensure_ascii=False, separators=(',', ':'))}\n\n"

            if len(body) > last_body_pos:
                finish_reason_val = None
                if done:
                    finish_reason_val = "stop"

                delta_content = {"role": "assistant", "content": body[last_body_pos:]}
                choice_item = {
                    "index": 0,
                    "delta": delta_content,
                    "finish_reason": finish_reason_val,
                    "native_finish_reason": finish_reason_val,
                }

                if done and function and len(function) > 0:
                    tool_calls_list = []
                    for func_idx, function_call_data in enumerate(function):
                        tool_calls_list.append(
                            {
                                "id": f"call_{random_id()}",
                                "index": func_idx,
                                "type": "function",
                                "function": {
                                    "name": function_call_data["name"],
                                    "arguments": json.dumps(
                                        function_call_data["params"]
                                    ),
                                },
                            }
                        )
                    delta_content["tool_calls"] = tool_calls_list
                    choice_item["finish_reason"] = "tool_calls"
                    choice_item["native_finish_reason"] = "tool_calls"
                    delta_content["content"] = None

                output = {
                    "id": chat_completion_id,
                    "object": "chat.completion.chunk",
                    "model": model_name_for_stream,
                    "created": created_timestamp,
                    "choices": [choice_item],
                }
                last_body_pos = len(body)
                yield f"data: {json.dumps(output, ensure_ascii=False, separators=(',', ':'))}\n\n"
            elif done:
                if function and len(function) > 0:
                    tool_calls_list = []
                    for func_idx, function_call_data in enumerate(function):
                        tool_calls_list.append(
                            {
                                "id": f"call_{random_id()}",
                                "index": func_idx,
                                "type": "function",
                                "function": {
                                    "name": function_call_data["name"],
                                    "arguments": json.dumps(
                                        function_call_data["params"]
                                    ),
                                },
                            }
                        )
                    delta_content = {
                        "role": "assistant",
                        "content": None,
                        "tool_calls": tool_calls_list,
                    }
                    choice_item = {
                        "index": 0,
                        "delta": delta_content,
                        "finish_reason": "tool_calls",
                        "native_finish_reason": "tool_calls",
                    }
                else:
                    choice_item = {
                        "index": 0,
                        "delta": {"role": "assistant"},
                        "finish_reason": "stop",
                        "native_finish_reason": "stop",
                    }

                output = {
                    "id": chat_completion_id,
                    "object": "chat.completion.chunk",
                    "model": model_name_for_stream,
                    "created": created_timestamp,
                    "choices": [choice_item],
                }
                yield f"data: {json.dumps(output, ensure_ascii=False, separators=(',', ':'))}\n\n"

    except ClientDisconnectedError:
        logger.info(f"[{req_id}] 流式生成器中检测到客户端断开连接")
        if data_receiving and not event_to_set.is_set():
            logger.info(f"[{req_id}] 客户端断开异常处理中立即设置done信号")
            event_to_set.set()
    except Exception as e:
        logger.error(f"[{req_id}] 流式生成器处理过程中发生错误: {e}", exc_info=True)
        try:
            error_chunk = {
                "id": chat_completion_id,
                "object": "chat.completion.chunk",
                "model": model_name_for_stream,
                "created": created_timestamp,
                "choices": [
                    {
                        "index": 0,
                        "delta": {
                            "role": "assistant",
                            "content": f"\n\n[错误: {str(e)}]",
                        },
                        "finish_reason": "stop",
                        "native_finish_reason": "stop",
                    }
                ],
            }
            yield f"data: {json.dumps(error_chunk, ensure_ascii=False, separators=(',', ':'))}\n\n"
        except Exception:
            pass
    finally:
        logger.info(f"[{req_id}] SSE 响应流生成结束")
        try:
            usage_stats = calculate_usage_stats(
                [msg.model_dump() for msg in request.messages],
                full_body_content,
                full_reasoning_content,
            )
            logger.info(f"[{req_id}] 计算的token使用统计: {usage_stats}")
            final_chunk = {
                "id": chat_completion_id,
                "object": "chat.completion.chunk",
                "model": model_name_for_stream,
                "created": created_timestamp,
                "choices": [
                    {
                        "index": 0,
                        "delta": {},
                        "finish_reason": "stop",
                        "native_finish_reason": "stop",
                    }
                ],
                "usage": usage_stats,
            }
            yield f"data: {json.dumps(final_chunk, ensure_ascii=False, separators=(',', ':'))}\n\n"
        except Exception as usage_err:
            logger.error(f"[{req_id}] 计算或发送usage统计时出错: {usage_err}")
        try:
            logger.info(f"[{req_id}] 流式生成器完成，发送 [DONE] 标记")
            yield "data: [DONE]\n\n"
        except Exception as done_err:
            logger.error(f"[{req_id}] 发送 [DONE] 标记时出错: {done_err}")
        if not event_to_set.is_set():
            event_to_set.set()
            logger.info(f"[{req_id}] 流式生成器完成事件已设置")


async def gen_sse_from_playwright(
    page: AsyncPage,
    logger: Any,
    req_id: str,
    model_name_for_stream: str,
    request: ChatCompletionRequest,
    check_client_disconnected: Callable,
    completion_event: Event,
    prompt_length: int,
    timeout: float,
) -> AsyncGenerator[str, None]:
    """Playwright 最终响应 -> OpenAI 兼容 SSE 生成器。"""
    # Reuse already-imported helpers from utils to avoid repeated imports
    from models import ClientDisconnectedError
    from browser_utils.page_controller import PageController

    data_receiving = False
    try:
        page_controller = PageController(page, logger, req_id)
        final_content = await page_controller.get_response(check_client_disconnected, prompt_length=prompt_length, timeout=timeout)
        data_receiving = True
        lines = final_content.split("\n")
        for line_idx, line in enumerate(lines):
            try:
                check_client_disconnected(f"Playwright流式生成器循环 ({req_id}): ")
            except ClientDisconnectedError:
                logger.info(f"[{req_id}] Playwright流式生成器中检测到客户端断开连接")
                if data_receiving and not completion_event.is_set():
                    logger.info(
                        f"[{req_id}] Playwright数据接收中客户端断开，立即设置done信号"
                    )
                    completion_event.set()
                break
            if line:
                chunk_size = 5
                for i in range(0, len(line), chunk_size):
                    chunk = line[i : i + chunk_size]
                    yield generate_sse_chunk(chunk, req_id, model_name_for_stream)
                    await asyncio.sleep(0.03)
            if line_idx < len(lines) - 1:
                yield generate_sse_chunk("\n", req_id, model_name_for_stream)
                await asyncio.sleep(0.01)
        usage_stats = calculate_usage_stats(
            [msg.model_dump() for msg in request.messages],
            final_content,
            "",
        )
        logger.info(f"[{req_id}] Playwright非流式计算的token使用统计: {usage_stats}")
        yield generate_sse_stop_chunk(
            req_id, model_name_for_stream, "stop", usage_stats
        )
    except ClientDisconnectedError:
        logger.info(f"[{req_id}] Playwright流式生成器中检测到客户端断开连接")
        if data_receiving and not completion_event.is_set():
            logger.info(f"[{req_id}] Playwright客户端断开异常处理中立即设置done信号")
            completion_event.set()
    except Exception as e:
        logger.error(
            f"[{req_id}] Playwright流式生成器处理过程中发生错误: {e}", exc_info=True
        )
        try:
            yield generate_sse_chunk(
                f"\n\n[错误: {str(e)}]", req_id, model_name_for_stream
            )
            yield generate_sse_stop_chunk(req_id, model_name_for_stream)
        except Exception:
            pass
    finally:
        if not completion_event.is_set():
            completion_event.set()
            logger.info(f"[{req_id}] Playwright流式生成器完成事件已设置")<|MERGE_RESOLUTION|>--- conflicted
+++ resolved
@@ -9,17 +9,13 @@
 
 from models import ClientDisconnectedError, ChatCompletionRequest
 from config import CHAT_COMPLETION_ID_PREFIX
-<<<<<<< HEAD
 from config.global_state import GlobalState
-from .utils import use_stream_response, calculate_usage_stats, generate_sse_chunk, generate_sse_stop_chunk
-=======
 from .utils import (
     use_stream_response,
     calculate_usage_stats,
     generate_sse_chunk,
     generate_sse_stop_chunk,
 )
->>>>>>> c13f30a7
 from .common_utils import random_id
 
 
@@ -52,7 +48,6 @@
     loop_count = 0
 
     try:
-<<<<<<< HEAD
         async for raw_data in use_stream_response(req_id, timeout=timeout, page=page, check_client_disconnected=check_client_disconnected):
             if GlobalState.IS_QUOTA_EXCEEDED:
                 logger.error(f"[{req_id}] ⛔ Quota exceeded detected during stream! Aborting.")
@@ -61,11 +56,8 @@
                 if not event_to_set.is_set():
                     event_to_set.set()
                 break
-=======
-        async for raw_data in use_stream_response(req_id):
             loop_count += 1
             # logger.debug(f"[{req_id}] gen_sse_from_aux_stream loop iteration #{loop_count}")
->>>>>>> c13f30a7
 
             data_receiving = True
 

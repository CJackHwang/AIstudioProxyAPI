--- conflicted
+++ resolved
@@ -3,65 +3,60 @@
 封装了所有与Playwright页面直接交互的复杂逻辑。
 """
 import asyncio
+import base64
+import mimetypes
 import re
-<<<<<<< HEAD
-from typing import Callable, List, Dict, Any, Optional
-
-from playwright.async_api import Page as AsyncPage, expect as expect_async, TimeoutError
-
-from config import (
-    TEMPERATURE_INPUT_SELECTOR, MAX_OUTPUT_TOKENS_SELECTOR, STOP_SEQUENCE_INPUT_SELECTOR,
-    MAT_CHIP_REMOVE_BUTTON_SELECTOR, TOP_P_INPUT_SELECTOR, SUBMIT_BUTTON_SELECTOR,
-    CLEAR_CHAT_BUTTON_SELECTOR, CLEAR_CHAT_CONFIRM_BUTTON_SELECTOR, OVERLAY_SELECTOR,
-    PROMPT_TEXTAREA_SELECTOR, RESPONSE_CONTAINER_SELECTOR, RESPONSE_TEXT_SELECTOR,
-    EDIT_MESSAGE_BUTTON_SELECTOR,USE_URL_CONTEXT_SELECTOR,UPLOAD_BUTTON_SELECTOR,
-    ENABLE_THINKING_MODE_TOGGLE_SELECTOR, THINKING_LEVEL_DROPDOWN_SELECTOR,
-    SET_THINKING_BUDGET_TOGGLE_SELECTOR, THINKING_BUDGET_INPUT_SELECTOR,
-    GROUNDING_WITH_GOOGLE_SEARCH_TOGGLE_SELECTOR
-)
-from config import (
-    CLICK_TIMEOUT_MS, WAIT_FOR_ELEMENT_TIMEOUT_MS, CLEAR_CHAT_VERIFY_TIMEOUT_MS,
-    DEFAULT_TEMPERATURE, DEFAULT_MAX_OUTPUT_TOKENS, DEFAULT_STOP_SEQUENCES, DEFAULT_TOP_P,
-    ENABLE_URL_CONTEXT, ENABLE_THINKING_BUDGET, DEFAULT_THINKING_BUDGET, ENABLE_GOOGLE_SEARCH
-)
-from models import ClientDisconnectedError, QuotaExceededError
-from .operations import save_error_snapshot, _wait_for_response_completion, _get_final_response_content, check_quota_limit
-=======
 from typing import Any, Callable, Dict, List, Optional
 
 from playwright.async_api import Page as AsyncPage
 from playwright.async_api import TimeoutError
 from playwright.async_api import expect as expect_async
 
-from config import (CLEAR_CHAT_BUTTON_SELECTOR,
-                    CLEAR_CHAT_CONFIRM_BUTTON_SELECTOR,
-                    CLEAR_CHAT_VERIFY_TIMEOUT_MS, CLICK_TIMEOUT_MS,
-                    DEFAULT_MAX_OUTPUT_TOKENS, DEFAULT_STOP_SEQUENCES,
-                    DEFAULT_TEMPERATURE, DEFAULT_THINKING_BUDGET,
-                    DEFAULT_TOP_P, EDIT_MESSAGE_BUTTON_SELECTOR,
-                    ENABLE_GOOGLE_SEARCH, ENABLE_THINKING_BUDGET,
-                    ENABLE_THINKING_MODE_TOGGLE_SELECTOR, ENABLE_URL_CONTEXT,
-                    GROUNDING_WITH_GOOGLE_SEARCH_TOGGLE_SELECTOR,
-                    MAT_CHIP_REMOVE_BUTTON_SELECTOR,
-                    MAX_OUTPUT_TOKENS_SELECTOR, OVERLAY_SELECTOR,
-                    PROMPT_TEXTAREA_SELECTOR, RESPONSE_CONTAINER_SELECTOR,
-                    RESPONSE_TEXT_SELECTOR,
-                    SET_THINKING_BUDGET_TOGGLE_SELECTOR,
-                    STOP_SEQUENCE_INPUT_SELECTOR, SUBMIT_BUTTON_SELECTOR,
-                    TEMPERATURE_INPUT_SELECTOR, THINKING_BUDGET_INPUT_SELECTOR,
-                    THINKING_LEVEL_OPTION_HIGH_SELECTOR,
-                    THINKING_LEVEL_OPTION_LOW_SELECTOR,
-                    THINKING_LEVEL_SELECT_SELECTOR, TOP_P_INPUT_SELECTOR,
-                    UPLOAD_BUTTON_SELECTOR, USE_URL_CONTEXT_SELECTOR,
-                    WAIT_FOR_ELEMENT_TIMEOUT_MS)
-from models import ClientDisconnectedError
-
->>>>>>> 32dd6371
+from config import (
+    CLEAR_CHAT_BUTTON_SELECTOR,
+    CLEAR_CHAT_CONFIRM_BUTTON_SELECTOR,
+    CLEAR_CHAT_VERIFY_TIMEOUT_MS,
+    CLICK_TIMEOUT_MS,
+    DEFAULT_MAX_OUTPUT_TOKENS,
+    DEFAULT_STOP_SEQUENCES,
+    DEFAULT_TEMPERATURE,
+    DEFAULT_THINKING_BUDGET,
+    DEFAULT_TOP_P,
+    EDIT_MESSAGE_BUTTON_SELECTOR,
+    ENABLE_GOOGLE_SEARCH,
+    ENABLE_THINKING_BUDGET,
+    ENABLE_THINKING_MODE_TOGGLE_SELECTOR,
+    ENABLE_URL_CONTEXT,
+    GROUNDING_WITH_GOOGLE_SEARCH_TOGGLE_SELECTOR,
+    MAT_CHIP_REMOVE_BUTTON_SELECTOR,
+    MAX_OUTPUT_TOKENS_SELECTOR,
+    OVERLAY_SELECTOR,
+    PROMPT_TEXTAREA_SELECTOR,
+    RESPONSE_CONTAINER_SELECTOR,
+    RESPONSE_TEXT_SELECTOR,
+    SET_THINKING_BUDGET_TOGGLE_SELECTOR,
+    STOP_SEQUENCE_INPUT_SELECTOR,
+    SUBMIT_BUTTON_SELECTOR,
+    TEMPERATURE_INPUT_SELECTOR,
+    THINKING_BUDGET_INPUT_SELECTOR,
+    THINKING_LEVEL_DROPDOWN_SELECTOR,
+    THINKING_LEVEL_OPTION_HIGH_SELECTOR,
+    THINKING_LEVEL_OPTION_LOW_SELECTOR,
+    THINKING_LEVEL_SELECT_SELECTOR,
+    TOP_P_INPUT_SELECTOR,
+    UPLOAD_BUTTON_SELECTOR,
+    USE_URL_CONTEXT_SELECTOR,
+    WAIT_FOR_ELEMENT_TIMEOUT_MS,
+)
+from models import ClientDisconnectedError, QuotaExceededError
 from .initialization import enable_temporary_chat_mode
-from .operations import (_get_final_response_content,
-                         _wait_for_response_completion, save_error_snapshot)
-from .thinking_normalizer import (format_directive_log,
-                                  normalize_reasoning_effort)
+from .operations import (
+    _get_final_response_content,
+    _wait_for_response_completion,
+    check_quota_limit,
+    save_error_snapshot,
+)
+from .thinking_normalizer import format_directive_log, normalize_reasoning_effort
 
 
 class PageController:
@@ -145,27 +140,28 @@
             self.logger.info(f"[{self.req_id}] URL Context 功能已禁用，跳过调整。")
 
         # 调整“思考预算”
-        await self._handle_thinking_budget(request_params, model_id_to_use, check_client_disconnected)
+        await self._handle_thinking_budget(
+            request_params, model_id_to_use, check_client_disconnected
+        )
 
         # 调整 Google Search 开关
         await self._adjust_google_search(request_params, check_client_disconnected)
 
     async def _handle_thinking_budget(
-        self, request_params: Dict[str, Any], model_id_to_use: Optional[str], check_client_disconnected: Callable
+        self,
+        request_params: Dict[str, Any],
+        model_id_to_use: Optional[str],
+        check_client_disconnected: Callable,
     ):
-        """处理思考模式和预算的调整逻辑。
-
-        使用归一化模块将 reasoning_effort 转换为标准指令，然后根据指令控制：
-        1. 主思考开关（总开关）
-        2. 手动预算开关
-        3. 预算值输入框
-        """
+        """处理思考模式和预算的调整逻辑。"""
         reasoning_effort = request_params.get("reasoning_effort")
 
         directive = normalize_reasoning_effort(reasoning_effort)
         self.logger.info(f"[{self.req_id}] 思考模式指令: {format_directive_log(directive)}")
 
-        uses_level = self._uses_thinking_level(model_id_to_use) and await self._has_thinking_dropdown()
+        uses_level = self._uses_thinking_level(
+            model_id_to_use
+        ) and await self._has_thinking_dropdown()
 
         def _should_enable_from_raw(rv: Any) -> bool:
             try:
@@ -181,11 +177,15 @@
                 return False
             return False
 
-        desired_enabled = directive.thinking_enabled or _should_enable_from_raw(reasoning_effort)
+        desired_enabled = directive.thinking_enabled or _should_enable_from_raw(
+            reasoning_effort
+        )
 
         has_main_toggle = self._model_has_main_thinking_toggle(model_id_to_use)
         if has_main_toggle:
-            self.logger.info(f"[{self.req_id}] 开始设置主思考开关到: {'开启' if desired_enabled else '关闭'}")
+            self.logger.info(
+                f"[{self.req_id}] 开始设置主思考开关到: {'开启' if desired_enabled else '关闭'}"
+            )
             await self._control_thinking_mode_toggle(
                 should_be_enabled=desired_enabled,
                 check_client_disconnected=check_client_disconnected,
@@ -252,7 +252,9 @@
         # Check if we are on the new Gemini 3.0 UI
         new_thinking_dropdown = self.page.locator(THINKING_LEVEL_DROPDOWN_SELECTOR)
         if await new_thinking_dropdown.is_visible(timeout=500):
-            self.logger.info(f"[{self.req_id}] 检测到 Gemini 3.0+ UI (Thinking Level Dropdown). 跳过预算滑块配置。")
+            self.logger.info(
+                f"[{self.req_id}] 检测到 Gemini 3.0+ UI (Thinking Level Dropdown). 跳过预算滑块配置。"
+            )
             return
         # --- FIX END ---
 
@@ -300,10 +302,7 @@
             return False
 
     def _uses_thinking_level(self, model_id_to_use: Optional[str]) -> bool:
-        """仅在 Gemini 3 Pro 系列上使用“思考等级”逻辑，其它模型一律使用预算。
-
-        规则：model_id 包含 'gemini-3' 且包含 'pro' 时返回 True。
-        """
+        """仅在 Gemini 3 Pro 系列上使用“思考等级”逻辑，其它模型一律使用预算。"""
         try:
             mid = (model_id_to_use or "").lower()
             return ("gemini-3" in mid) and ("pro" in mid)
@@ -366,12 +365,7 @@
     async def _set_thinking_budget_value(
         self, token_budget: int, check_client_disconnected: Callable
     ):
-        """设置思考预算的具体数值。
-
-        参数:
-            token_budget: 预算token数量（由归一化模块计算得出）
-            check_client_disconnected: 客户端断连检查回调
-        """
+        """设置思考预算的具体数值。"""
         self.logger.info(f"[{self.req_id}] 设置思考预算值: {token_budget} tokens")
 
         budget_input_locator = self.page.locator(THINKING_BUDGET_INPUT_SELECTOR)
@@ -384,7 +378,7 @@
 
             try:
                 await self.page.evaluate(
-                    "([selector, desired]) => {\n" 
+                    "([selector, desired]) => {\n"
                     "  const num = Number(desired);\n"
                     "  const el = document.querySelector(selector);\n"
                     "  if (!el) return false;\n"
@@ -439,7 +433,9 @@
 
             # 验证
             try:
-                await expect_async(budget_input_locator).to_have_value(str(adjusted_budget), timeout=3000)
+                await expect_async(budget_input_locator).to_have_value(
+                    str(adjusted_budget), timeout=3000
+                )
                 self.logger.info(f"[{self.req_id}] ✅ 思考预算已成功更新为: {adjusted_budget}")
             except Exception:
                 new_value_str = await budget_input_locator.input_value(timeout=3000)
@@ -448,12 +444,16 @@
                 except Exception:
                     new_value_int = -1
                 if new_value_int == adjusted_budget:
-                    self.logger.info(f"[{self.req_id}] ✅ 思考预算已成功更新为: {new_value_str}")
+                    self.logger.info(
+                        f"[{self.req_id}] ✅ 思考预算已成功更新为: {new_value_str}"
+                    )
                 else:
                     # 最后回退：如果页面仍然小于请求值，尝试按页面 max 进行填充
                     try:
                         page_max_str = await budget_input_locator.get_attribute("max")
-                        page_max_val = int(page_max_str) if page_max_str is not None else None
+                        page_max_val = (
+                            int(page_max_str) if page_max_str is not None else None
+                        )
                     except Exception:
                         page_max_val = None
                     if page_max_val is not None and page_max_val < adjusted_budget:
@@ -462,7 +462,7 @@
                         )
                         try:
                             await self.page.evaluate(
-                                "([selector, desired]) => {\n" 
+                                "([selector, desired]) => {\n"
                                 "  const num = Number(desired);\n"
                                 "  const el = document.querySelector(selector);\n"
                                 "  if (!el) return false;\n"
@@ -479,7 +479,9 @@
                             pass
                         await budget_input_locator.fill(str(page_max_val), timeout=5000)
                         try:
-                            await expect_async(budget_input_locator).to_have_value(str(page_max_val), timeout=2000)
+                            await expect_async(budget_input_locator).to_have_value(
+                                str(page_max_val), timeout=2000
+                            )
                         except Exception:
                             pass
                     else:
@@ -636,18 +638,21 @@
         返回:
             bool: 是否成功设置到期望状态（如果开关不存在或被禁用，返回False）
         """
-<<<<<<< HEAD
         legacy_toggle_selector = ENABLE_THINKING_MODE_TOGGLE_SELECTOR
         new_dropdown_selector = THINKING_LEVEL_DROPDOWN_SELECTOR
 
-        self.logger.info(f"[{self.req_id}] 控制主思考开关，期望状态: {'开启' if should_be_enabled else '关闭'}...")
+        self.logger.info(
+            f"[{self.req_id}] 控制主思考开关，期望状态: {'开启' if should_be_enabled else '关闭'}..."
+        )
 
         try:
             # 1. 优先检查新版 UI (Gemini 3.0+ Dropdown)
             # 使用极短超时 (500ms) 避免在旧版 UI 上造成延迟
             new_dropdown_locator = self.page.locator(new_dropdown_selector)
             if await new_dropdown_locator.is_visible(timeout=500):
-                self.logger.info(f"[{self.req_id}] 检测到 Gemini 3.0+ UI (Thinking Level Dropdown)。")
+                self.logger.info(
+                    f"[{self.req_id}] 检测到 Gemini 3.0+ UI (Thinking Level Dropdown)。"
+                )
                 # 存在 Dropdown 即意味着处于新版 UI，此时不要尝试去点击旧版 Toggle
                 return True
 
@@ -655,15 +660,6 @@
             toggle_locator = self.page.locator(legacy_toggle_selector)
 
             # 等待元素可见（5秒超时）
-=======
-        toggle_selector = ENABLE_THINKING_MODE_TOGGLE_SELECTOR
-        self.logger.info(
-            f"[{self.req_id}] 控制主思考开关，期望状态: {'开启' if should_be_enabled else '关闭'}..."
-        )
-
-        try:
-            toggle_locator = self.page.locator(toggle_selector)
->>>>>>> 32dd6371
             await expect_async(toggle_locator).to_be_visible(timeout=5000)
             try:
                 await toggle_locator.scroll_into_view_if_needed()
@@ -685,8 +681,10 @@
                     await toggle_locator.click(timeout=CLICK_TIMEOUT_MS)
                 except Exception:
                     try:
-                        root = self.page.locator('mat-slide-toggle[data-test-toggle="enable-thinking"]')
-                        label = root.locator('label.mdc-label')
+                        root = self.page.locator(
+                            'mat-slide-toggle[data-test-toggle="enable-thinking"]'
+                        )
+                        label = root.locator("label.mdc-label")
                         await expect_async(label).to_be_visible(timeout=2000)
                         await label.click(timeout=CLICK_TIMEOUT_MS)
                     except Exception:
@@ -714,7 +712,9 @@
                 return True
 
         except TimeoutError:
-            self.logger.warning(f"[{self.req_id}] ⚠️ 主思考开关元素未找到或不可见（当前模型可能不支持思考模式）")
+            self.logger.warning(
+                f"[{self.req_id}] ⚠️ 主思考开关元素未找到或不可见（当前模型可能不支持思考模式）"
+            )
             return False
         except Exception as e:
             self.logger.error(f"[{self.req_id}] ❌ 操作主思考开关时发生错误: {e}")
@@ -757,8 +757,10 @@
                     await toggle_locator.click(timeout=CLICK_TIMEOUT_MS)
                 except Exception:
                     try:
-                        root = self.page.locator('mat-slide-toggle[data-test-toggle="manual-budget"]')
-                        label = root.locator('label.mdc-label')
+                        root = self.page.locator(
+                            'mat-slide-toggle[data-test-toggle="manual-budget"]'
+                        )
+                        label = root.locator("label.mdc-label")
                         await expect_async(label).to_be_visible(timeout=2000)
                         await label.click(timeout=CLICK_TIMEOUT_MS)
                     except Exception:
@@ -1134,30 +1136,22 @@
             submit_button_locator = self.page.locator(SUBMIT_BUTTON_SELECTOR)
             try:
                 self.logger.info(f"[{self.req_id}] 尝试检查发送按钮状态...")
-                # 使用较短的超时时间（1秒），避免长时间阻塞，因为这不是清空流程的常见步骤
+                # 使用较短的超时时间，避免长时间阻塞
                 await expect_async(submit_button_locator).to_be_enabled(timeout=1000)
                 self.logger.info(f"[{self.req_id}] 发送按钮可用，尝试点击并等待1秒...")
                 await submit_button_locator.click(timeout=CLICK_TIMEOUT_MS)
-<<<<<<< HEAD
-                await asyncio.sleep(1.0)
-                self.logger.info(f"[{self.req_id}] 发送按钮点击并等待完成。")
+                
+                # 尝试等待它变成禁用（表示点击生效），但也允许它不变成禁用
+                try:
+                    await expect_async(submit_button_locator).to_be_disabled(
+                        timeout=1200
+                    )
+                except Exception:
+                    pass
+                self.logger.info(f"[{self.req_id}] 发送按钮点击完成（尝试停止生成）。")
             except Exception:
                 # 如果发送按钮不可用、超时或发生Playwright相关错误，这是符合预期的，直接忽略
                 pass
-=======
-                try:
-                    await expect_async(submit_button_locator).to_be_disabled(
-                        timeout=1200
-                    )
-                except Exception:
-                    pass
-                self.logger.info(f"[{self.req_id}] 发送按钮点击完成。")
-            except Exception as e_submit:
-                # 如果发送按钮不可用、超时或发生Playwright相关错误，记录日志并继续
-                self.logger.info(
-                    f"[{self.req_id}] 发送按钮不可用或检查/点击时发生Playwright错误。符合预期,继续检查清空按钮。"
-                )
->>>>>>> 32dd6371
 
             clear_chat_button_locator = self.page.locator(CLEAR_CHAT_BUTTON_SELECTOR)
             confirm_button_locator = self.page.locator(
@@ -1171,12 +1165,6 @@
                     timeout=3000
                 )
                 can_attempt_clear = True
-<<<<<<< HEAD
-                self.logger.info(f"[{self.req_id}] \"清空聊天\"按钮可用，继续清空流程。")
-            except Exception:
-                # 按钮不可用时直接跳过，不记录日志
-                pass
-=======
                 self.logger.info(f'[{self.req_id}] "清空聊天"按钮可用，继续清空流程。')
             except Exception as e_enable:
                 is_new_chat_url = "/prompts/new_chat" in self.page.url.rstrip("/")
@@ -1188,7 +1176,6 @@
                     self.logger.warning(
                         f'[{self.req_id}] 等待"清空聊天"按钮可用失败: {e_enable}。清空操作可能无法执行。'
                     )
->>>>>>> 32dd6371
 
             await self._check_disconnect(
                 check_client_disconnected, '清空聊天 - "清空聊天"按钮可用性检查后'
@@ -1593,49 +1580,11 @@
             self.logger.error(f"[{self.req_id}] 通过上传菜单设置文件失败: {e}")
             return False
 
-<<<<<<< HEAD
     async def submit_prompt(self, prompt: str, image_list: List, check_client_disconnected: Callable):
-        """提交提示到页面。包含重试和自动刷新机制。"""
+        """提交提示到页面。包含重试和自动刷新机制，以及多种提交方式的回退。"""
         max_retries = 2
         
         for attempt in range(max_retries):
-=======
-    async def submit_prompt(
-        self, prompt: str, image_list: List, check_client_disconnected: Callable
-    ):
-        """提交提示到页面。"""
-        self.logger.info(f"[{self.req_id}] 填充并提交提示 ({len(prompt)} chars)...")
-        prompt_textarea_locator = self.page.locator(PROMPT_TEXTAREA_SELECTOR)
-        autosize_wrapper_locator = self.page.locator(
-            "ms-prompt-input-wrapper ms-autosize-textarea"
-        )
-        submit_button_locator = self.page.locator(SUBMIT_BUTTON_SELECTOR)
-
-        try:
-            await expect_async(prompt_textarea_locator).to_be_visible(timeout=5000)
-            await self._check_disconnect(
-                check_client_disconnected, "After Input Visible"
-            )
-
-            # 使用 JavaScript 填充文本
-            await prompt_textarea_locator.evaluate(
-                """
-                (element, text) => {
-                    element.value = text;
-                    element.dispatchEvent(new Event('input', { bubbles: true, cancelable: true }));
-                    element.dispatchEvent(new Event('change', { bubbles: true, cancelable: true }));
-                }
-                """,
-                prompt,
-            )
-            await autosize_wrapper_locator.evaluate(
-                '(element, text) => { element.setAttribute("data-value", text); }',
-                prompt,
-            )
-            await self._check_disconnect(check_client_disconnected, "After Input Fill")
-
-            # 上传（仅使用菜单 + 隐藏 input 设置文件；处理可能的授权弹窗）
->>>>>>> 32dd6371
             try:
                 self.logger.info(f"[{self.req_id}] 填充并提交提示 (尝试 {attempt + 1}/{max_retries})...")
                 
@@ -1643,7 +1592,7 @@
                 autosize_wrapper_locator = self.page.locator('ms-prompt-input-wrapper ms-autosize-textarea')
                 submit_button_locator = self.page.locator(SUBMIT_BUTTON_SELECTOR)
 
-                # 等待输入框可见 (Timeout increased to 10s)
+                # 等待输入框可见 (Timeout 10s)
                 await expect_async(prompt_textarea_locator).to_be_visible(timeout=10000)
                 await self._check_disconnect(check_client_disconnected, "After Input Visible")
 
@@ -1661,7 +1610,6 @@
                 await autosize_wrapper_locator.evaluate('(element, text) => { element.setAttribute("data-value", text); }', prompt)
                 await self._check_disconnect(check_client_disconnected, "After Input Fill")
 
-<<<<<<< HEAD
                 # 上传（仅使用菜单 + 隐藏 input 设置文件；处理可能的授权弹窗）
                 try:
                     self.logger.info(f"[{self.req_id}] 待上传附件数量: {len(image_list)}")
@@ -1701,8 +1649,10 @@
                 except Exception as click_err:
                     self.logger.error(f"[{self.req_id}] ❌ 提交按钮点击失败: {click_err}")
                     # Don't snapshot here, retry mechanism handles it or next methods try
-                    # await save_error_snapshot(f"submit_button_click_fail_{self.req_id}")
-
+
+                # 如果按钮点击失败，或者虽然点击了但没有触发提交（这里简化逻辑，如果点击代码跑通则认为点击成功，
+                # 后续通过响应检测来判定是否真正提交。如果点击报错，则 button_clicked 为 False，进入备用方案）
+                
                 if not button_clicked:
                     self.logger.info(f"[{self.req_id}] 按钮提交失败，尝试回车键提交...")
                     submitted_successfully = await self._try_enter_submit(prompt_textarea_locator, check_client_disconnected)
@@ -1743,64 +1693,6 @@
                     self.logger.error(f"[{self.req_id}] ❌ 所有重试尝试均失败。")
                     await save_error_snapshot(f"input_submit_error_final_{self.req_id}")
                     raise e_input_submit
-=======
-            # 等待发送按钮启用
-            wait_timeout_ms_submit_enabled = 100000
-            try:
-                await self._check_disconnect(
-                    check_client_disconnected, "填充提示后等待发送按钮启用 - 前置检查"
-                )
-                await expect_async(submit_button_locator).to_be_enabled(
-                    timeout=wait_timeout_ms_submit_enabled
-                )
-                self.logger.info(f"[{self.req_id}] ✅ 发送按钮已启用。")
-            except Exception as e_pw_enabled:
-                self.logger.error(f"[{self.req_id}] ❌ 等待发送按钮启用超时或错误: {e_pw_enabled}")
-                await save_error_snapshot(f"submit_button_enable_timeout_{self.req_id}")
-                raise
-
-            await self._check_disconnect(
-                check_client_disconnected, "After Submit Button Enabled"
-            )
-            await asyncio.sleep(0.3)
-
-            # 优先点击按钮提交，其次回车提交，最后组合键提交
-            button_clicked = False
-            try:
-                self.logger.info(f"[{self.req_id}] 尝试点击提交按钮...")
-                # 提交前再处理一次潜在对话框，避免按钮点击被拦截
-                await self._handle_post_upload_dialog()
-                await submit_button_locator.click(timeout=5000)
-                self.logger.info(f"[{self.req_id}] ✅ 提交按钮点击完成。")
-                button_clicked = True
-            except Exception as click_err:
-                self.logger.error(f"[{self.req_id}] ❌ 提交按钮点击失败: {click_err}")
-                await save_error_snapshot(f"submit_button_click_fail_{self.req_id}")
-
-            if not button_clicked:
-                self.logger.info(f"[{self.req_id}] 按钮提交失败，尝试回车键提交...")
-                submitted_successfully = await self._try_enter_submit(
-                    prompt_textarea_locator, check_client_disconnected
-                )
-                if not submitted_successfully:
-                    self.logger.info(f"[{self.req_id}] 回车提交失败，尝试组合键提交...")
-                    combo_ok = await self._try_combo_submit(
-                        prompt_textarea_locator, check_client_disconnected
-                    )
-                    if not combo_ok:
-                        self.logger.error(f"[{self.req_id}] ❌ 组合键提交也失败。")
-                        raise Exception(
-                            "Submit failed: Button, Enter, and Combo key all failed"
-                        )
-
-            await self._check_disconnect(check_client_disconnected, "After Submit")
-
-        except Exception as e_input_submit:
-            self.logger.error(f"[{self.req_id}] 输入和提交过程中发生错误: {e_input_submit}")
-            if not isinstance(e_input_submit, ClientDisconnectedError):
-                await save_error_snapshot(f"input_submit_error_{self.req_id}")
-            raise
->>>>>>> 32dd6371
 
     async def _simulate_drag_drop_files(
         self, target_locator, files_list: List[str]
@@ -2165,10 +2057,6 @@
 
             self.logger.info(f"[{self.req_id}] 等待响应完成...")
             completion_detected = await _wait_for_response_completion(
-<<<<<<< HEAD
-                self.page, input_field_locator, submit_button_locator, edit_button_locator, self.req_id, check_client_disconnected, None, prompt_length=prompt_length,
-                timeout=timeout
-=======
                 self.page,
                 input_field_locator,
                 submit_button_locator,
@@ -2176,7 +2064,8 @@
                 self.req_id,
                 check_client_disconnected,
                 None,
->>>>>>> 32dd6371
+                prompt_length=prompt_length,
+                timeout=timeout
             )
 
             if not completion_detected:
